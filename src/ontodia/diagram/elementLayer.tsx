--- conflicted
+++ resolved
@@ -46,20 +46,12 @@
     }
 
     componentDidMount() {
-<<<<<<< HEAD
-        const { paper } = this.props;
-        const graph = paper.model;
-        this.listener.listenTo(graph, 'add remove reset', this.updateAll);
-        this.listener.listenTo(paper, 'scale', this.updateAll);
-        this.listener.listenTo(paper, 'translate resize', this.updateAll);
-=======
         const {view} = this.props;
         this.listener.listen(view.model.events, 'changeCells', () => this.forceUpdate());
         this.listener.listen(view.events, 'syncUpdate', ({layer}) => {
             if (layer !== RenderingLayer.ElementSize) { return; }
             this.updateSizes.runSynchronously();
         });
->>>>>>> 88e2b7b4
     }
 
     componentDidUpdate() {
@@ -72,10 +64,6 @@
     }
 
     private updateElementSize = (element: Element, node: HTMLDivElement) => {
-<<<<<<< HEAD
-        const { clientWidth, clientHeight } = node;
-        element.set('size', { width: clientWidth, height: clientHeight });
-=======
         this.batch[element.id] = {element, node};
         this.updateSizes.call(this.recomputeQueuedSizes);
     }
@@ -93,7 +81,6 @@
         }
 
         this.props.view._onRenderDone();
->>>>>>> 88e2b7b4
     }
 }
 
@@ -137,14 +124,10 @@
         };
     }
 
-<<<<<<< HEAD
-    private rerenderTemplate = () => this.setState({ templateProps: this.templateProps() });
-=======
     private rerenderTemplate = () => {
         if (this.disposed) { return; }
         this.setState({templateProps: this.templateProps()});
     }
->>>>>>> 88e2b7b4
 
     render(): React.ReactElement<any> {
         const { model, view, onResize, onRender } = this.props;
@@ -154,12 +137,11 @@
 
         const template = view.getElementTemplate(model.data.types);
 
-<<<<<<< HEAD
-        const { x = 0, y = 0 } = model.get('position') || {};
+        const {x = 0, y = 0} = model.position;
         let transform = `translate(${x}px,${y}px)`;
 
-        const angle = model.get('angle') || 0;
-        if (angle) { transform += `rotate(${angle}deg)`; }
+        // const angle = model.get('angle') || 0;
+        // if (angle) { transform += `rotate(${angle}deg)`; }
         var divStyle;
         if ( window.location.href === 'http://localhost:10444/vowl.html' ) {
              divStyle = {position: 'absolute', transform, borderStyle: 'solid', borderWidth: '1px', borderRadius: '15px', borderColor: 'grey', padding: '5px'}; }
@@ -167,19 +149,9 @@
             divStyle = {position: 'absolute', transform}; }
 
         return <div className='ontodia-overlayed-element'
-            style={divStyle}
-=======
-        const {x = 0, y = 0} = model.position;
-        let transform = `translate(${x}px,${y}px)`;
-
-        // const angle = model.get('angle') || 0;
-        // if (angle) { transform += `rotate(${angle}deg)`; }
-
-        return <div className='ontodia-overlayed-element'
             // set `element-id` to translate mouse events to paper
             data-element-id={model.id}
-            style={{position: 'absolute', transform}}
->>>>>>> 88e2b7b4
+            style={divStyle}
             tabIndex={0}
             // resize element when child image loaded
             onLoad={() => onResize(model, findDOMNode(this) as HTMLDivElement)}
@@ -202,19 +174,12 @@
     }
 
     componentDidMount() {
-<<<<<<< HEAD
-        const { model, view } = this.props;
-        this.listener.listenTo(view, 'change:language', this.rerenderTemplate);
-        this.listener.listenTo(model, 'state:loaded', this.rerenderTemplate);
-        this.listener.listenTo(model, 'focus-on-me', () => {
-=======
         const {model, view} = this.props;
         this.listener.listen(view.events, 'changeLanguage', this.rerenderTemplate);
         this.listener.listen(model.events, 'changeData', this.rerenderTemplate);
         this.listener.listen(model.events, 'changeExpanded', this.rerenderTemplate);
         this.listener.listen(model.events, 'changePosition', () => this.forceUpdate());
         this.listener.listen(model.events, 'requestedFocus', () => {
->>>>>>> 88e2b7b4
             const element = findDOMNode(this) as HTMLElement;
             if (element) { element.focus(); }
         });
@@ -238,17 +203,10 @@
     private templateProps(): TemplateProps {
         const { model, view } = this.props;
 
-<<<<<<< HEAD
-        const types = model.template.types.length > 0
-            ? view.getElementTypeString(model.template) : 'Thing';
-        const label = view.getLocalizedText(model.template.label.values).text;
-        const { color, icon } = this.styleFor(model);
-=======
         const types = model.data.types.length > 0
             ? view.getElementTypeString(model.data) : 'Thing';
         const label = view.getLocalizedText(model.data.label.values).text;
         const {color, icon} = this.styleFor(model);
->>>>>>> 88e2b7b4
         const propsAsList = this.getPropertyTable();
 
         return {
@@ -288,11 +246,7 @@
     }
 
     private styleFor(model: Element) {
-<<<<<<< HEAD
-        const { color: { h, c, l }, icon } = this.props.view.getTypeStyle(model.template.types);
-=======
         const {color: {h, c, l}, icon} = this.props.view.getTypeStyle(model.data.types);
->>>>>>> 88e2b7b4
         return {
             icon: icon ? icon : 'ontodia-default-icon',
             color: hcl(h, c, l).toString(),
